/**
 * @license
 * Copyright 2018 Google LLC. All Rights Reserved.
 * Licensed under the Apache License, Version 2.0 (the "License");
 * you may not use this file except in compliance with the License.
 * You may obtain a copy of the License at
 *
 * http://www.apache.org/licenses/LICENSE-2.0
 *
 * Unless required by applicable law or agreed to in writing, software
 * distributed under the License is distributed on an "AS IS" BASIS,
 * WITHOUT WARRANTIES OR CONDITIONS OF ANY KIND, either express or implied.
 * See the License for the specific language governing permissions and
 * limitations under the License.
 *
 * =============================================================================
 */

import {DataSource} from '../datasource';
<<<<<<< HEAD
import {URLChunkIterator} from '../stateful_iterators/url_chunk_iterator';
=======
import {ByteChunkIterator} from '../iterators/byte_chunk_iterator';
import {FileChunkIteratorOptions} from '../iterators/file_chunk_iterator';
import {urlChunkIterator} from '../iterators/url_chunk_iterator';
>>>>>>> 2e4c63a0

/*
 * Represents a URL readable as a stream of binary data chunks.
 */
export class URLDataSource extends DataSource {
  /**
   * Create a `URLDataSource`.
   *
   * @param url A source URL string, or a `Request` object.
   * @param options Options passed to the underlying `FileChunkIterator`s,
   *   such as {chunksize: 1024}.
   */
  constructor(
      protected readonly url: RequestInfo,
      protected readonly fileOptions: FileChunkIteratorOptions = {}) {
    super();
  }

  // TODO(soergel): provide appropriate caching options.  Currently this
  // will download the URL anew for each call to iterator().  Since we have
  // to treat the downloaded file as a blob anyway, we may as well retain it--
  // but that raises GC issues.  Also we may want a persistent disk cache.
<<<<<<< HEAD
  iterator(): URLChunkIterator {
    return new URLChunkIterator(this.url, this.options);
=======
  async iterator(): Promise<ByteChunkIterator> {
    return urlChunkIterator(this.url, this.fileOptions);
>>>>>>> 2e4c63a0
  }
}<|MERGE_RESOLUTION|>--- conflicted
+++ resolved
@@ -16,14 +16,11 @@
  * =============================================================================
  */
 
+// tslint:disable:max-line-length
 import {DataSource} from '../datasource';
-<<<<<<< HEAD
-import {URLChunkIterator} from '../stateful_iterators/url_chunk_iterator';
-=======
-import {ByteChunkIterator} from '../iterators/byte_chunk_iterator';
-import {FileChunkIteratorOptions} from '../iterators/file_chunk_iterator';
-import {urlChunkIterator} from '../iterators/url_chunk_iterator';
->>>>>>> 2e4c63a0
+import {FileChunkIterator, FileChunkIteratorOptions} from '../stateful_iterators/file_chunk_iterator';
+import {urlChunkIterator} from '../stateful_iterators/url_chunk_iterator';
+// tslint:enable:max-line-length
 
 /*
  * Represents a URL readable as a stream of binary data chunks.
@@ -46,12 +43,7 @@
   // will download the URL anew for each call to iterator().  Since we have
   // to treat the downloaded file as a blob anyway, we may as well retain it--
   // but that raises GC issues.  Also we may want a persistent disk cache.
-<<<<<<< HEAD
-  iterator(): URLChunkIterator {
-    return new URLChunkIterator(this.url, this.options);
-=======
-  async iterator(): Promise<ByteChunkIterator> {
+  async iterator(): Promise<FileChunkIterator> {
     return urlChunkIterator(this.url, this.fileOptions);
->>>>>>> 2e4c63a0
   }
 }